--- conflicted
+++ resolved
@@ -173,7 +173,6 @@
         XCTAssertEqual(wb.pointee.event_counters.2, e &+ 1)
     }
 
-<<<<<<< HEAD
     /// Test posting and fetching statically typed messagges
     func testTypedPointerPostGet() {
         let wbd = whiteboard.wbd
@@ -207,10 +206,7 @@
         XCTAssertEqual(wb.pointee.event_counters.3, e &+ 1)
     }
 
-    /// Test posting and fetching statically typed messagges
-=======
     /// Test posting and fetching statically typed messages
->>>>>>> d23c9453
     func testTypedPostGet() {
         let wbd = whiteboard.wbd
         XCTAssertNotNil(wbd)
